--- conflicted
+++ resolved
@@ -840,16 +840,7 @@
         }
 
         self.update_min_max(value);
-<<<<<<< HEAD
-        self.total_count = self.total_count.saturating_add(count.to_u64().unwrap());
-=======
-        if add {
-            self.total_count = self.total_count.saturating_add(count.as_u64());
-        } else {
-            self.total_count = self.total_count.checked_sub(count.as_u64())
-                .expect("total count underflow on subtraction");
-        }
->>>>>>> 98e93f81
+        self.total_count = self.total_count.saturating_add(count.as_u64());
         Ok(())
     }
 
