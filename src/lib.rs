--- conflicted
+++ resolved
@@ -200,7 +200,6 @@
 
 use std::borrow::Borrow;
 use std::cmp;
-use std::fmt;
 use std::ops::{AddAssign, SubAssign};
 use num::ToPrimitive;
 
@@ -213,51 +212,6 @@
 /// Max value of a new histogram.
 const ORIGINAL_MAX: u64 = 0;
 
-<<<<<<< HEAD
-=======
-/// This trait represents the operations a histogram must be able to perform on the underlying
-/// counter type. The `ToPrimitive` trait is needed to perform floating point operations on the
-/// counts (usually for quantiles). The `FromPrimitive` to convert back into an integer count.
-/// Partial ordering is used for threshholding, also usually in the context of quantiles.
-pub trait Counter
-    : num::Num + num::ToPrimitive + num::FromPrimitive + num::Saturating + num::CheckedSub
-    + num::CheckedAdd + Copy + PartialOrd<Self> + fmt::Debug {
-
-    /// Counter as a f64.
-    fn as_f64(&self) -> f64;
-    /// Counter as a u64.
-    fn as_u64(&self) -> u64;
-}
-
-impl Counter for u8 {
-    #[inline]
-    fn as_f64(&self) -> f64 { *self as f64 }
-    #[inline]
-    fn as_u64(&self) -> u64 { *self as u64 }
-}
-
-impl Counter for u16 {
-    #[inline]
-    fn as_f64(&self) -> f64 { *self as f64 }
-    #[inline]
-    fn as_u64(&self) -> u64 { *self as u64 }
-}
-
-impl Counter for u32 {
-    #[inline]
-    fn as_f64(&self) -> f64 { *self as f64 }
-    #[inline]
-    fn as_u64(&self) -> u64 { *self as u64 }
-}
-
-impl Counter for u64 {
-    #[inline]
-    fn as_f64(&self) -> f64 { *self as f64 }
-    #[inline]
-    fn as_u64(&self) -> u64 { *self }
-}
-
->>>>>>> ba4eb038
 /// `Histogram` is the core data structure in HdrSample. It records values, and performs analytics.
 ///
 /// At its heart, it keeps the count for recorded samples in "buckets" of values. The resolution
